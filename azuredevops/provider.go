--- conflicted
+++ resolved
@@ -30,6 +30,7 @@
 			"azuredevops_project":                          core.ResourceProject(),
 			"azuredevops_project_features":                 core.ResourceProjectFeatures(),
 			"azuredevops_variable_group":                   taskagent.ResourceVariableGroup(),
+			"azuredevops_serviceendpoint_artifactory":      serviceendpoint.ResourceServiceEndpointArtifactory(),
 			"azuredevops_serviceendpoint_aws":              serviceendpoint.ResourceServiceEndpointAws(),
 			"azuredevops_serviceendpoint_azurerm":          serviceendpoint.ResourceServiceEndpointAzureRM(),
 			"azuredevops_serviceendpoint_bitbucket":        serviceendpoint.ResourceServiceEndpointBitBucket(),
@@ -37,11 +38,7 @@
 			"azuredevops_serviceendpoint_azurecr":          serviceendpoint.ResourceServiceEndpointAzureCR(),
 			"azuredevops_serviceendpoint_github":           serviceendpoint.ResourceServiceEndpointGitHub(),
 			"azuredevops_serviceendpoint_kubernetes":       serviceendpoint.ResourceServiceEndpointKubernetes(),
-<<<<<<< HEAD
-			"azuredevops_serviceendpoint_artifactory":      serviceendpoint.ResourceServiceEndpointArtifactory(),
-=======
 			"azuredevops_serviceendpoint_runpipeline":      serviceendpoint.ResourceServiceEndpointRunPipeline(),
->>>>>>> 3bd4c542
 			"azuredevops_git_repository":                   git.ResourceGitRepository(),
 			"azuredevops_user_entitlement":                 memberentitlementmanagement.ResourceUserEntitlement(),
 			"azuredevops_group_membership":                 graph.ResourceGroupMembership(),
